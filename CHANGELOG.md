# Changelog

TypeORM follows a semantic versioning and until `1.0.0` breaking changes may appear in `0.x.x` versions,
however since API is already quite stable we don't expect too much breaking changes.
If we missed a note on some change or you have a questions on migrating from old version,
feel free to ask us and community.

<<<<<<< HEAD
## Unreleased

* added browser entry point to `package.json` ([3583](https://github.com/typeorm/typeorm/issues/3583))
* replaced backend-only drivers by dummy driver in browser builds
=======
## 0.2.14 (unreleased)

### Bug fixes

* fixed mongodb entity listeners in optional embeddeds ([#3450](https://github.com/typeorm/typeorm/issues/3450))

### Features
>>>>>>> 284c4387

## 0.2.13 (2019-02-10)

### Bug Fixes

* fixed undefined object id field in case property name is `_id` ([3517](https://github.com/typeorm/typeorm/issues/3517))
* allow to use mongodb index options in `Index` decorator ([#3592](https://github.com/typeorm/typeorm/pull/3592))
* fixed entity embeddeds indices in mongodb ([#3585](https://github.com/typeorm/typeorm/pull/3585))
* fixed json/jsonb column data types comparison ([#3496](https://github.com/typeorm/typeorm/issues/3496))
* fixed increment/decrement value of embedded entity ([#3182](https://github.com/typeorm/typeorm/issues/3182))
* fixed missing call `transformer.from()` in case column is NULL ([#3395](https://github.com/typeorm/typeorm/issues/3395))
* fixed signatures of `update`/`insert` methods, some `find*` methods in repositories, entity managers, BaseEntity and QueryBuilders
* handle embedded documents through multiple levels in mongodb ([#3551](https://github.com/typeorm/typeorm/issues/3551))
* fixed hanging connections in `mssql` driver ([#3327](https://github.com/typeorm/typeorm/pull/3327))

### Features

* Injection 2nd parameter(options) of constructor to `ioredis/cluster` is now possible([#3538](https://github.com/typeorm/typeorm/issues/3538))

## 0.2.12 (2019-01-20)

### Bug Fixes

* fixed mongodb entity listeners and subscribers ([#1527](https://github.com/typeorm/typeorm/issues/1527))
* fixed connection options builder - paramters parsed from url are assigned on top of options ([#3442](https://github.com/typeorm/typeorm/pull/3442))
* fixed issue with logical operator precedence in `QueryBuilder` `whereInIds` ([#2103](https://github.com/typeorm/typeorm/issues/2103))
* fixed missing `isolationLevel` in `Connection.transaction()` method ([#3363](https://github.com/typeorm/typeorm/issues/3363))
* fixed broken findOne method with custom join column name
* fixed issue with uuid in mysql ([#3374](https://github.com/typeorm/typeorm/issues/3374))
* fixed missing export of `Exclusion` decorator
* fixed ignored extra options in mongodb driver ([#3403](https://github.com/typeorm/typeorm/pull/3403), [#1741](https://github.com/typeorm/typeorm/issues/1741))
* fixed signature of root `getRepository` function to accept `EntitySchema<Entity>` ([#3402](https://github.com/typeorm/typeorm/pull/3402))
* fixed false undefined connection options passed into mongodb client ([#3366](https://github.com/typeorm/typeorm/pull/3366))
* fixed ER_DUP_FIELDNAME with simple find ([#3350](https://github.com/typeorm/typeorm/issues/3350))

### Features

* added `tslib` to reduce package size ([#3457](https://github.com/typeorm/typeorm/issues/3457), [#3458](https://github.com/typeorm/typeorm/pull/3458))
* queries are simplified in `findByIds` and `whereInIds` for simple entities with single primary key ([#3431](https://github.com/typeorm/typeorm/pull/3431))
* added `ioredis` and `ioredis-cluster` cache support ([#3289](https://github.com/typeorm/typeorm/pull/3289),[#3364](https://github.com/typeorm/typeorm/pull/3364))
* added `LessThanOrEqual` and `MoreThanOrEqual` find options ([#3373](https://github.com/typeorm/typeorm/pull/3373))
* improve support of string, numeric and heterogeneous enums in postgres and mysql ([#3414](https://github.com/typeorm/typeorm/pull/3414))
* default value of enum array in postgres is now possible define as typescript array ([#3414](https://github.com/typeorm/typeorm/pull/3414))
```typescript
@Column({
    type: "enum",
    enum: StringEnum,
    array: true,
    default: [StringEnum.ADMIN]
})
stringEnums: StringEnum[];
```

### Breaking changes

* `UpdateQueryBuilder` now throw error if update values are not provided or unknown property is passed into `.set()` method ([#2849](https://github.com/typeorm/typeorm/issues/2849),[#3324](https://github.com/typeorm/typeorm/pull/3324))


## 0.2.11

* hot fix for mysql schema sync bug

## 0.2.10

* allowed caching options from environment variable (#3321)
* more accurate type for postgres ssl parameters
* added support for `ON UPDATE CASCADE` relations for mysql
* `repository.save` returns union type
* added reuse of lazy relationships
* added ability to disable prefixes for embedded columns
* migrations can be tested
* migration run returns array of successful migrations
* added debug ENV option
* added support for postgres exclusion constraints
* bug fixes
* documentation updates
* fixed issue with mysql primary generated uuid ER_TOO_LONG_KEY (#1139)

## 0.2.9

* `UpdateEvent` now returns with contains `updatedColumns` and `updatedRelations`

## 0.2.8

* added support for specifying isolation levels in transactions
* added SQLCipher connection option for sqlite
* added driver to support Expo platform for sqlite
* added support for nativescript
* bug fixes
* documentation updates

## 0.2.7

* added support for rowversion type for mssql (#2198)

## 0.2.6

* fixed wrong aggregate and count methods signature in mongodb

## 0.2.5

* added support for enum arrays in postgres
* fixed issue with lazy relations (#1953)
* fixed issue with migration file generator using a wrong class name (#2070)
* fixed issue with unhandled promise rejection warning on postgres connection (#2067)

## 0.2.4

* fixed bug with relation id loader queries not working with self-referencing relations
* fixed issues with zerofill and unsigned options not available in column options (#2049)
* fixed issue with lazy relation loader (#2029)
* fixed issue with closure table not properly escaped when using custom schema (#2043)
* fixed issue #2053

## 0.2.3

* fixed bug with selecting default values after persistence when initialized properties defined
* fixed bug with find operators used on relational columns (#2031)
* fixed bug with DEFAULT as functions in mssql (#1991)

## 0.2.2

* fixing bugs with STI
* fixed bug in mysql schema synchronization

## 0.2.1

* fixed bug with STI
* fixed bug with lazy relations inside transactions

## 0.2.0

* completely refactored, improved and optimized persistence process and performance.
* removed cascade remove functionality, refactored how cascades are working.
* removed `cascadeRemove` option from relation options.
* replaced `cascadeAll` with `cascade: true` syntax from relation options.
* replaced `cascadeInsert` with `cascade: ["insert"]` syntax from relation options.
* replaced `cascadeUpdate` with `cascade: ["update"]` syntax from relation options.
* now when one-to-one or many-to-one relation is loaded and its not set (set to null) ORM returns you entity with relation set to `null` instead of `undefined property` as before.
* now relation id can be set directly to relation, e.g. `Post { @ManyToOne(type => Tag) tag: Tag|number }` with `post.tag = 1` usage.
* now you can disable persistence on any relation by setting `@OneToMany(type => Post, post => tag, { persistence: false })`. This can dramatically improve entity save performance.
* `loadAllRelationIds` method of `QueryBuilder` now accepts list of relation paths that needs to be loaded, also `disableMixedMap` option is now by default set to false, but you can enable it via new method parameter `options`
* now `returning` and `output` statements of `InsertQueryBuilder` support array of columns as argument
* now when many-to-many and one-to-many relation set to `null` all items from that relation are removed, just like it would be set to empty array
* fixed issues with relation update from one-to-one non-owner side
* now version column is updated on the database level, not by ORM anymore
* now created date and update date columns is set on the database level, not by ORM anymore (e.g. using `CURRENT_TIMESTAMP` as a default value)
* now `InsertQueryBuilder`, `UpdateQueryBuilder` and `DeleteQueryBuilder` automatically update entities after execution.
This only happens if real entity objects are passed.
Some databases (like mysql and sqlite) requires a separate query to perform this operation.
If you want to disable this behavior use `queryBuilder.updateEntity(false)` method.
This feature is convenient for users who have uuid, create/update date, version columns or columns with DEFAULT value set.
* now `InsertQueryBuilder`, `UpdateQueryBuilder` and `DeleteQueryBuilder` call subscribers and listeners.
You can disable this behavior by setting `queryBuilder.callListeners(false)` method.
* `Repository` and `EntityManager` method `.findOneById` is deprecated and will be removed in next 0.3.0 version.
Use `findOne(id)` method instead now.
* `InsertQueryBuilder` now returns `InsertResult` which contains extended information and metadata about runned query
* `UpdateQueryBuilder` now returns `UpdateResult` which contains extended information and metadata about runned query
* `DeleteQueryBuilder` now returns `DeleteResult` which contains extended information and metadata about runned query
* now insert / update / delete queries built with QueryBuilder can be wrapped into a transaction using `useTransaction(true)` method of the QueryBuilder.
* `insert`, `update` and `delete` methods of `QueryRunner` now use `InsertQueryRunner`, `UpdateQueryRunner` and `DeleteQueryRunner` inside
* removed deprecated `removeById`, `removeByIds` methods
* removed `deleteById` method - use `delete(id)` method instead now
* removed `updateById` method - use `update(id)` method instead now
* changed `snakeCase` utility - check table names after upgrading
* added ability to disable transaction in `save` and `remove` operations
* added ability to disable listeners and subscribers in `save` and `remove` operations
* added ability to save and remove objects in chunks
* added ability to disable entity reloading after insertion and updation
* class table inheritance functionality has been completely dropped
* single table inheritance functionality has been fixed
* `@SingleEntityChild` has been renamed to `@ChildEntity`
* `@DiscriminatorValue` has been removed, instead parameter in `@ChildEntity` must be used, e.g. `@ChildEntity("value")`
* `@DiscriminatorColumn` decorator has been removed, use `@TableInheritance` options instead now
* `skipSync` in entity options has been renamed to `synchronize`. Now if it set to false schema synchronization for the entity will be disabled.
By default its true.
* now array initializations for relations are forbidden and ORM throws an error if there are entities with initialized relation arrays.
* `@ClosureEntity` decorator has been removed. Instead `@Entity` + `@Tree("closure-table")` must be used
* added support for nested set and materialized path tree hierarchy patterns
* breaking change on how array parameters work in queries - now instead of (:param) new syntax must be used (:...param).
This fixed various issues on how real arrays must work
* changed the way how entity schemas are created (now more type-safe), now interface EntitySchema is a class
* added `@Unique` decorator. Accepts custom unique constraint name and columns to be unique. Used only on as
composite unique constraint, on table level. E.g. `@Unique("uq_id_name", ["id", "name"])`
* added `@Check` decorator. Accepts custom check constraint name and expression. Used only on as
composite check constraint, on table level. E.g. `@Check("chk_name", "name <> 'asd'")`
* fixed `Oracle` issues, now it will be fully maintained as other drivers
* implemented migrations functionality in all drivers
* CLI commands changed from `migrations:create`, `migrations:generate`, `migrations:revert` and `migrations:run` to `migration:create`, `migration:generate`, `migration:revert` and `migration:run`
* changed the way how migrations work (more info in #1315). Now migration table contains `id` column with auto-generated keys, you need to re-create migrations table or add new column manually.
* entity schemas syntax was changed
* dropped support for WebSql and SystemJS
* `@Index` decorator now accepts `synchronize` option. This option need to avoid deleting custom indices which is not created by TypeORM
* new flag in relation options was introduced: `{ persistence: false }`. You can use it to prevent any extra queries for relations checks
* added support for `UNSIGNED` and `ZEROFILL` column attributes in MySQL
* added support for generated columns in MySQL
* added support for `ON UPDATE` column option in MySQL
* added `SPATIAL` and `FULLTEXT` index options in MySQL
* added `hstore` and `enum` column types support in Postgres
* added range types support in Postgres
* TypeORM now uses `{ "supportBigNumbers": true, "bigNumberStrings": true }` options by default for `node-mysql`
* Integer data types in MySQL now accepts `width` option instead of `length`
* junction tables now have `onDelete: "CASCADE"` attribute on their foreign keys
* `ancestor` and `descendant` columns in ClosureTable marked as primary keys
* unique index now will be created for the join columns in `ManyToOne` and `OneToOne` relations

## 0.1.19

* fixed bug in InsertQueryBuilder

## 0.1.18

* fixed timestamp issues

## 0.1.17

* fixed issue with entity order by applied to update query builder

## 0.1.16

* security and bug fixes

## 0.1.15

* security and bug fixes

## 0.1.14

* optimized hydration performance ([#1672](https://github.com/typeorm/typeorm/pull/1672))

## 0.1.13

* added simple-json column type ([#1448](https://github.com/typeorm/typeorm/pull/1488))
* fixed transform behaviour for timestamp columns ([#1140](https://github.com/typeorm/typeorm/issues/1140))
* fixed issue with multi-level relations loading ([#1504](https://github.com/typeorm/typeorm/issues/1504))

## 0.1.12

* EntitySubscriber now fires events on subclass entity ([#1369](https://github.com/typeorm/typeorm/issues/1369))
* fixed error with entity schema validator being async  ([#1448](https://github.com/typeorm/typeorm/issues/1448))

## 0.1.11

* postgres extensions now gracefully handled when user does not have rights to use them ([#1407](https://github.com/typeorm/typeorm/issues/1407))

## 0.1.10

* `sqljs` driver now enforces FK integrity by default (same behavior as `sqlite`)
* fixed issue that broke browser support in 0.1.8 because of the debug package ([#1344](https://github.com/typeorm/typeorm/pull/1344))

## 0.1.9

* fixed bug with sqlite and mysql schema synchronization when uuid column is used ([#1332](https://github.com/typeorm/typeorm/issues/1332))

## 0.1.8

* New DebugLogger ([#1302](https://github.com/typeorm/typeorm/pull/1302))
* fixed issue with primary relations being nullable by default - now they are not nullable always
* fixed issue with multiple databases support when tables with same name are used across multiple databases

## 0.1.7

* fixed bug with migrations execution in mssql ([#1254](https://github.com/typeorm/typeorm/issues/1254))
* added support for more complex ordering in paginated results ([#1259](https://github.com/typeorm/typeorm/issues/1259))
* MSSQL users are required to add "order by" for skip/offset operations since mssql does not support OFFSET/LIMIT statement without order by applied
* fixed issue when relation query builder methods execute operations with empty arrays ([#1241](https://github.com/typeorm/typeorm/issues/1241))
* Webpack can now be used for node projects and not only for browser projects. To use TypeORM in Ionic with minimal changes checkout the [ionic-example](https://github.com/typeorm/ionic-example#typeorm--017) for the needed changes. To use webpack for non-Ionic browser webpack projects, the needed configuration can be found in the [docs]( http://typeorm.io/#/supported-platforms) ([#1280](https://github.com/typeorm/typeorm/pulls/1280))
* added support for loading sub-relations in via find options ([#1270](https://github.com/typeorm/typeorm/issues/1270))

## 0.1.6

* added support for indices and listeners in embeddeds
* added support for `ON CONFLICT` keyword
* fixed bug with query builder where lazy relations are loaded multiple times when using `leftJoinAndSelect` ([#996](https://github.com/typeorm/typeorm/issues/996))
* fixed bug in all sqlite based drivers that generated wrong uuid columns ([#1128](https://github.com/typeorm/typeorm/issues/1128) and [#1161](https://github.com/typeorm/typeorm/issues/1161))

## 0.1.5

* fixed bug where `findByIds` would return values with an empty array ([#1118](https://github.com/typeorm/typeorm/issues/1118))
* fixed bug in MigrationExecutor that didn't release created query builder ([#1201](https://github.com/typeorm/typeorm/issues/1201))

## 0.1.4

* fixed bug in mysql driver that generated wrong query when using skip ([#1099](https://github.com/typeorm/typeorm/issues/1099))
* added option to create query builder from repository without alias([#1084](https://github.com/typeorm/typeorm/issues/1084))
* fixed bug that made column option "select" unusable ([#1110](https://github.com/typeorm/typeorm/issues/1110))
* fixed bug that generated mongodb projects what don't work ([#1119](https://github.com/typeorm/typeorm/issues/1119))

## 0.1.3

* added support for `sql.js`. To use it you just need to install `npm i sql.js` and use `sqljs` as driver type ([#894](https://github.com/typeorm/typeorm/pull/894)).
* added explicit require() statements for drivers ([#1143](https://github.com/typeorm/typeorm/pull/1143))
* fixed bug where wrong query is generated with multiple primary keys ([#1146](https://github.com/typeorm/typeorm/pull/1146))
* fixed bug for oracle driver where connect method was wrong ([#1177](https://github.com/typeorm/typeorm/pull/1177))

## 0.1.2

* sqlite now supports relative database file paths ([#798](https://github.com/typeorm/typeorm/issues/798) and [#799](https://github.com/typeorm/typeorm/issues/799))
* fixed bug with not properly working `update` method ([#1037](https://github.com/typeorm/typeorm/issues/1037), [#1042](https://github.com/typeorm/typeorm/issues/1042))
* fixed bug with replication support ([#1035](https://github.com/typeorm/typeorm/pull/1035))
* fixed bug with wrong embedded column names being generated ([#969](https://github.com/typeorm/typeorm/pull/969))
* added support for caching in respositories ([#1057](https://github.com/typeorm/typeorm/issues/1057))
* added support for the `citext` column type for postgres ([#1075](https://github.com/typeorm/typeorm/pull/1075))

## 0.1.1

* added support for `pg-native` for postgres (#975). To use it you just need to install `npm i pg-native` and it will be picked up automatically.
* now Find Options support `-1` and `1` for `DESC` and `ASC` values. This is better user experience for MongoDB users.
* now inheritances in embeddeds are supported (#966).
* `isArray: boolean` in `ColumnOptions` is deprecated. Use `array: boolean` instead.
* deprecated `removeById` method, now use `deleteById` method instead.
* added `insert` and `delete` methods into repository and entity manager.
* fixed multiple issues with `update`, `updateById` and `removeById` methods in repository and entity manager. Now they do not use `save` and `remove` methods anymore - instead they are using QueryBuilder to build and execute their queries.
* now `save` method can accept partial entities.
* removed opencollective dependency.
* fixed issues with bulk entity insertions.
* find* methods now can find by embed conditions.
* fixed issues with multiple schema support, added option to `@JoinTable` to support schema and database.
* multiple small bugfixes.

## 0.1.0

#### BREAKING CHANGES

* `Table`, `AbstractTable`, `ClassTableChild`, `ClosureTable`, `EmbeddableTable`, `SingleTableChild` deprecated  decorators were removed. Use `Entity`, `ClassEntityChild`, `ClosureEntity`, `SingleEntityChild` decorators instead.
* `EntityManager#create`, `Repository#create`, `EntityManager#preload`, `Repository#preload`, `EntityManager#merge`, `Repository#merge` methods now accept `DeepPartial<Entity>` instead of `Object`.
*  `EntityManager#merge`, `Repository#merge` methods first argument is now an entity where to need to merge all given entity-like objects.
* changed `find*` repository methods. Now conditions are `Partial<Entity>` type.
* removed `FindOptions` interface and introduced two new interfaces: `FindOneOptions` and `FindManyOptions` - each for its own `findOne*` or `find*` methods.
* dropped out some of options of `FindOptions`. Use `QueryBuilder` instead. However, added  few new options as well.
* deprecated method `addParameters` has been removed from `QueryBuilder`. Use `setParameters` instead.
* removed `setMaxResults`, `setFirstResult` methods in `QueryBuilder`. Use `take` and `skip` methods instead.
* renamed `entityManager` to `manager` in `Connection`, `AbstractRepository` and event objects. `entityManager` property was removed.
* renamed `persist` to `save` in `EntityManager` and `Repository` objects. `persist` method was removed.
* `SpecificRepository` is removed. Use relational query builder functionality instead.
* `transaction` method has been removed from `Repository`. Use `EntityManager#transaction` method instead.
* custom repositories do not support container anymore.
* controller / subscriber / migrations from options tsconfig now appended with a project root directory
* removed naming strategy decorator, naming strategy by name functionality. Now naming strategy should be registered by passing naming strategy instance directly.
* `driver` section in connection options now deprecated. All settings should go directly to connection options root.
* removed `fromTable` from the `QueryBuilder`. Now use regular `from` to select from tables.
* removed `usePool` option from the connection options. Pooling now is always enabled.
* connection options interface has changed and now each platform has its own set of connection options.
* `storage` in sqlite options has been renamed to `database`.
* env variable names for connection were changed (`TYPEORM_DRIVER_TYPE` has been renamed to `TYPEORM_CONNECTION`, some other renaming). More env variable names you can find in `ConnectionOptionsEnvReader` class.
* some api changes in `ConnectionManager` and `createConnection` / `createConnections` methods of typeorm main entrypoint.
* `simple_array` column type now is called `simple-array`
* some column types were removed. Now orm uses column types of underlying database.
* now `number` type in column definitions (like `@Column() likes: number`) maps to `integer` instead of `double`. This is more programmatic design. If you need to store float-pointing values - define a type explicitly.
* `fixedLength` in column options has been removed. Now actual column types can be used, e.g. `@Column("char")` or `@Column("varchar")`.
* `timezone` option has been removed from column options. Now corresponding database types can be used instead.
* `localTimezone` has been removed from the column options.
* `skipSchemaSync` in entity options has been renamed to `skipSync`.
* `setLimit` and `setOffset` in `QueryBuilder` were renamed into `limit` and `offset`.
* `nativeInterface` has been removed from a driver interface and implementations.
* now typeorm works with the latest version of mssql (version 4).
* fixed how orm creates default values for SqlServer - now it creates constraints for it as well.
* migrations interface has changed - now `up` and `down` accept only `QueryRunner`. To use `Connection` and `EntityManager` use properties of `QueryRunner`, e.g. `queryRunner.connection` and `queryRunner.manager`.
* now `update` method in `QueryBuilder` accepts `Partial<Entity>` and property names used in update map are column property names and they are automatically mapped to column names.
* `SpecificRepository` has been removed. Instead new `RelationQueryBuilder` was introduced.
* `getEntitiesAndRawResults` of `QueryBuilder` has been renamed to `getRawAndEntities`.
* in mssql all constraints are now generated using table name in their names - this is fixes issues with duplicate constraint names.
* now when object is loaded from the database all its columns with null values will be set into entity properties as null.  Also after saving entity with unset properties that will be stored as nulls - their (properties) values will be set to null.
* create and update dates in entities now use date with fractional seconds.
* `@PrimaryGeneratedColumn` decorator now accept generation strategy as first argument (default is `increment`), instead of column type. Column type must be passed in options object, e.g. `@PrimaryGeneratedColumn({ type: "bigint"})`.
* `@PrimaryColumn` now does not accept `generated` parameter in options. Use `@Generated` or `@PrimaryGeneratedColumn` decorators instead.
* Logger interface has changed. Custom logger supply mechanism has changed.
* Now `logging` options in connection options is simple "true", or "all", or list of logging modes can be supplied.
* removed `driver` section in connection options. Define options right in the connection options section.
* `Embedded` decorator is deprecated now. use `@Column(type => SomeEmbedded)` instead.
* `schemaName` in connection options is removed. Use `schema` instead.
* `TYPEORM_AUTO_SCHEMA_SYNC` env variable is now called `TYPEORM_SYNCHRONIZE`.
* `schemaSync` method in `Connection` has been renamed to `synchronize`.
* `getEntityManager` has been deprecated. Use `getManager` instead.
* `@TransactionEntityManager` is now called `@TransactionManager` now.
* `EmbeddableEntity`, `Embedded`, `AbstractEntity` decorators has been removed. There is no need to use `EmbeddableEntity` and `AbstractEntity` decorators at all - entity will work as expected without them. Instead of `@Embedded(type => X)` decorator now `@Column(type => X)` must be used instead.
* `tablesPrefix`, `autoSchemaSync`, `autoMigrationsRun`, `dropSchemaOnConnection` options were removed. Use `entityPrefix`, `synchronize`, `migrationsRun`, `dropSchema` options instead.
* removed `persist` method from the `Repository` and `EntityManager`. Use `save` method instead.
* removed `getEntityManager` from `typeorm` namespace. Use `getManager` method instead.
* refactored how query runner works, removed query runner provider
* renamed `TableSchema` into `Table`
* renamed `ColumnSchema` into `TableColumn`
* renamed `ForeignKeySchema` into `TableForeignKey`
* renamed `IndexSchema` into `TableIndex`
* renamed `PrimaryKeySchema` into `TablePrimaryKey`

#### NEW FEATURES

* added `mongodb` support.
* entity now can be saved partially within `update` method.
* added prefix support to embeddeds.
* now embeddeds inside other embeddeds are supported.
* now relations are supported inside embeds.
* now relations for multiple primary keys are generated properly.
* now ormconfig is read from `.env`, `.js`, `.json`, `.yml`, `.xml` formats.
* all database-specific types are supported now.
* now migrations generation in mysql is supported. Use `typeorm migrations:generate` command.
* `getGeneratedQuery` was renamed to `getQuery` in `QueryBuilder`.
* `getSqlWithParameters` was renamed to `getSqlAndParameters` in `QueryBuilder`.
* sql queries are highlighted in console.
* added `@Generated` decorator. It can accept `strategy` option with values `increment` and `uuid`. Default is `increment`. It always generates value for column, except when column defined as `nullable` and user sets `null` value in to column.
* added logging of log-running requests.
* added replication support.
* added custom table schema and database support in `Postgres`, `Mysql` and `Sql Server` drivers.
* multiple bug fixes.
* added ActiveRecord support (by extending BaseEntity) class
* `Connection` how has `createQueryRunner` that can be used to control database connection and its transaction state
* `QueryBuilder` is abstract now and all different kinds of query builders were created for different query types - `SelectQueryBuilder`, `UpdateQueryBuilder`, `InsertQueryBuilder` and `DeleteQueryBuilder` with individual method available.

## 0.0.11

* fixes [#341](https://github.com/typeorm/typeorm/issues/341) - issue when trying to create a `OneToOne` relation with
`referencedColumnName` where the relation is not between primary keys


## 0.0.10

* added `ObjectLiteral` and `ObjectType` into main exports
* fixed issue fixes [#345](https://github.com/typeorm/typeorm/issues/345).
* fixed issue with migration not saving into the database correctly.
    Note its a breaking change if you have run migrations before and have records in the database table,
    make sure to apply corresponding changes. More info in [#360](https://github.com/typeorm/typeorm/issues/360) issue.

## 0.0.9

* fixed bug with indices from columns are not being inherited from parent entity [#242](https://github.com/typeorm/typeorm/issues/242)
* added support of UUID primary columns (thanks [@seanski](https://github.com/seanski))
* added `count` method to repository and entity manager (thanks [@aequasi](https://github.com/aequasi))

## 0.0.8

* added complete babel support
* added `clear` method to `Repository` and `EntityManager` which allows to truncate entity table
* exported `EntityRepository` in `typeorm/index`
* fixed issue with migration generation in [#239](https://github.com/typeorm/typeorm/pull/239) (thanks to [@Tobias4872](https://github.com/Tobias4872))
* fixed issue with using extra options with SqlServer [#236](https://github.com/typeorm/typeorm/pull/236) (thanks to [@jmai00](https://github.com/jmai00))
* fixed issue with non-pooled connections [#234](https://github.com/typeorm/typeorm/pull/234) (thanks to [@benny-medflyt](https://github.com/benny-medflyt))
* fixed issues:
[#242](https://github.com/typeorm/typeorm/issues/242),
[#240](https://github.com/typeorm/typeorm/issues/240),
[#204](https://github.com/typeorm/typeorm/issues/204),
[#219](https://github.com/typeorm/typeorm/issues/219),
[#233](https://github.com/typeorm/typeorm/issues/233),
[#234](https://github.com/typeorm/typeorm/issues/234)

## 0.0.7

* added custom entity repositories support
* merged typeorm-browser and typeorm libraries into single package
* added `@Transaction` decorator
* added exports to `typeorm/index` for naming strategies
* added shims for browsers using typeorm in frontend models, also added shim to use typeorm
with class-transformer library on the frontend
* fixed issue when socketPath could not be used with mysql driver (thanks @johncoffee)
* all table decorators are renamed to `Entity` (`Table` => `Entity`, `AbstractTable` => `AbstractEntity`,
`ClassTableChild` => `ClassEntityChild`, `ClosureTable` => `ClosureEntity`, `EmbeddableTable` => `EmbeddableEntity`,
`SingleTableChild` => `SingleEntityChild`). This change is required because upcoming versions of orm will work
not only with tables, but also with documents and other database-specific "tables".
Previous decorator names are deprecated and will be removed in the future.
* added custom repositories support. Example in samples directory.
* cascade remove options has been removed from `@ManyToMany`, `@OneToMany` decorators. Also cascade remove is not possible
from two sides of `@OneToOne` relationship now.
* fixed issues with subscribers and transactions
* typeorm now has translation in chinese (thanks [@brookshi](https://github.com/brookshi))
* added `schemaName` support for postgres database [#152](https://github.com/typeorm/typeorm/issues/152) (thanks [@mingyang91](https://github.com/mingyang91))
* fixed bug when new column was'nt added properly in sqlite [#157](https://github.com/typeorm/typeorm/issues/157)
* added ability to set different types of values for DEFAULT value of the column [#150](https://github.com/typeorm/typeorm/issues/150)
* added ability to use zero, false and empty string values as DEFAULT values in [#189](https://github.com/typeorm/typeorm/pull/189) (thanks to [@Luke265](https://github.com/Luke265))
* fixed bug with junction tables persistence (thanks [@Luke265](https://github.com/Luke265))
* fixed bug regexp in `QueryBuilder` (thanks [@netnexus](https://github.com/netnexus))
* fixed issues [#202](https://github.com/typeorm/typeorm/issues/202), [#203](https://github.com/typeorm/typeorm/issues/203) (thanks to [@mingyang91](https://github.com/mingyang91))
* fixed issues
[#159](https://github.com/typeorm/typeorm/issues/159),
[#181](https://github.com/typeorm/typeorm/issues/181),
[#176](https://github.com/typeorm/typeorm/issues/176),
[#192](https://github.com/typeorm/typeorm/issues/192),
[#191](https://github.com/typeorm/typeorm/issues/191),
[#190](https://github.com/typeorm/typeorm/issues/190),
[#179](https://github.com/typeorm/typeorm/issues/179),
[#177](https://github.com/typeorm/typeorm/issues/177),
[#175](https://github.com/typeorm/typeorm/issues/175),
[#174](https://github.com/typeorm/typeorm/issues/174),
[#150](https://github.com/typeorm/typeorm/issues/150),
[#159](https://github.com/typeorm/typeorm/issues/159),
[#173](https://github.com/typeorm/typeorm/issues/173),
[#195](https://github.com/typeorm/typeorm/issues/195),
[#151](https://github.com/typeorm/typeorm/issues/151)

## 0.0.6

* added `JSONB` support for Postgres in #126 (thanks [@CreepGin](https://github.com/CreepGin)@CreepGin)
* fixed in in sqlite query runner in #141 (thanks [@marcinwadon](https://github.com/marcinwadon))
* added shortcut exports for table schema classes in #135 (thanks [@eduardoweiland](https://github.com/eduardoweiland))
* fixed bugs with single table inheritance in #132 (thanks [@eduardoweiland](https://github.com/eduardoweiland))
* fixed issue with `TIME` column in #134 (thanks [@cserron](https://github.com/cserron))
* fixed issue with relation id in #138 (thanks [@mingyang91](https://github.com/mingyang91))
* fixed bug when URL for pg was parsed incorrectly #114 (thanks [@mingyang91](https://github.com/mingyang91))
* fixed bug when embedded is not being updated
* metadata storage now in global variable
* entities are being loaded in migrations and can be used throw the entity manager or their repositories
* migrations now accept `EntityMetadata` which can be used within one transaction
* fixed issue with migration running on windows #140
* fixed bug with with Class Table Inheritance #144

## 0.0.5

* changed `getScalarMany` to `getRawMany` in `QueryBuilder`
* changed `getScalarOne` to `getRawOne` in `QueryBuilder`
* added migrations support

## 0.0.4

* fixed problem when `order by` is used with `limit`
* fixed problem when `decorators-shim.d.ts` exist and does not allow to import decorators (treats like they exist in global)
* fixed Sql Server driver bugs

## 0.0.3

* completely refactored persistence mechanism:
    * added experimental support of `{ nullable: true }` in relations
    * cascade operations should work better now
    * optimized all queries
    * entities with recursive entities should be persisted correctly now
* now `undefined` properties are skipped in the persistence operation, as well as `undefined` relations.
* added platforms abstractions to allow typeorm to work on multiple platforms
* added experimental support of typeorm in the browser
* breaking changes in `QueryBuilder`:
    * `getSingleResult()` renamed to `getOne()`
    * `getResults()` renamed to `getMany()`
    * `getResultsAndCount()` renamed to `getManyAndCount()`
    * in the innerJoin*/leftJoin* methods now no need to specify `ON`
    * in the innerJoin*/leftJoin* methods no longer supports parameters, use `addParameters` or `setParameter` instead.
    * `setParameters` is now works just like `addParameters` (because previous behaviour confused users),
    `addParameters` now is deprecated
    * `getOne` returns `Promise<Entity|undefined>`
* breaking changes in `Repository` and `EntityManager`:
    * `findOne` and .findOneById` now return `Promise<Entity|undefined>` instead of `Promise<Entity>`
* now typeorm is compiled into `ES5` instead of `ES6` - this allows to run it on older versions of node.js
* fixed multiple issues with dates and utc-related stuff
* multiple bugfixes

## 0.0.2

* lot of API refactorings
* complete support TypeScript 2
* optimized schema creation
* command line tools
* multiple drivers support
* multiple bugfixes

## 0.0.1

* first stable version, works with TypeScript 1.x<|MERGE_RESOLUTION|>--- conflicted
+++ resolved
@@ -5,20 +5,16 @@
 If we missed a note on some change or you have a questions on migrating from old version,
 feel free to ask us and community.
 
-<<<<<<< HEAD
-## Unreleased
+## 0.2.14 (unreleased)
+
+### Bug fixes
+
+* fixed mongodb entity listeners in optional embeddeds ([#3450](https://github.com/typeorm/typeorm/issues/3450))
+
+### Features
 
 * added browser entry point to `package.json` ([3583](https://github.com/typeorm/typeorm/issues/3583))
 * replaced backend-only drivers by dummy driver in browser builds
-=======
-## 0.2.14 (unreleased)
-
-### Bug fixes
-
-* fixed mongodb entity listeners in optional embeddeds ([#3450](https://github.com/typeorm/typeorm/issues/3450))
-
-### Features
->>>>>>> 284c4387
 
 ## 0.2.13 (2019-02-10)
 
