import {Connection} from "../connection/Connection";
import {FindManyOptions} from "../find-options/FindManyOptions";
import {ObjectType} from "../common/ObjectType";
import {BaseEntityManager} from "./BaseEntityManager";
import {QueryRunnerProviderAlreadyReleasedError} from "../query-runner/error/QueryRunnerProviderAlreadyReleasedError";
import {QueryRunnerProvider} from "../query-runner/QueryRunnerProvider";
import {ObjectLiteral} from "../common/ObjectLiteral";
import {FindOneOptions} from "../find-options/FindOneOptions";

/**
 * Entity manager supposed to work with any entity, automatically find its repository and call its methods,
 * whatever entity type are you passing.
 */
export class EntityManager extends BaseEntityManager {

    // -------------------------------------------------------------------------
    // Constructor
    // -------------------------------------------------------------------------

    constructor(connection: Connection, queryRunnerProvider?: QueryRunnerProvider) {
        super(connection, queryRunnerProvider);
    }

    // -------------------------------------------------------------------------
    // Public Methods
    // -------------------------------------------------------------------------

    /**
     * Persists (saves) all given entities in the database.
     * If entities do not exist in the database then inserts, otherwise updates.
     */
    persist<Entity>(entity: Entity): Promise<Entity>;

    /**
     * Persists (saves) all given entities in the database.
     * If entities do not exist in the database then inserts, otherwise updates.
     */
    persist<Entity>(targetOrEntity: Function, entity: Entity): Promise<Entity>;

    /**
     * Persists (saves) all given entities in the database.
     * If entities do not exist in the database then inserts, otherwise updates.
     */
    persist<Entity>(targetOrEntity: string, entity: Entity): Promise<Entity>;

    /**
     * Persists (saves) all given entities in the database.
     * If entities do not exist in the database then inserts, otherwise updates.
     */
    persist<Entity>(entities: Entity[]): Promise<Entity[]>;

    /**
     * Persists (saves) all given entities in the database.
     * If entities do not exist in the database then inserts, otherwise updates.
     */
    persist<Entity>(targetOrEntity: Function, entities: Entity[]): Promise<Entity[]>;

    /**
     * Persists (saves) all given entities in the database.
     * If entities do not exist in the database then inserts, otherwise updates.
     */
    persist<Entity>(targetOrEntity: string, entities: Entity[]): Promise<Entity[]>;

    /**
     * Persists (saves) a given entity in the database.
     */
    persist<Entity>(targetOrEntity: (Entity|Entity[])|Function|string, maybeEntity?: Entity|Entity[]): Promise<Entity|Entity[]> {
        const target = arguments.length === 2 ? maybeEntity as Entity|Entity[] : targetOrEntity as Function|string;
        const entity = arguments.length === 2 ? maybeEntity as Entity|Entity[] : targetOrEntity as Entity|Entity[];
        return Promise.resolve().then(() => { // we MUST call "fake" resolve here to make sure all properties of lazily loaded properties are resolved.
            if (typeof target === "string") {
                return this.getRepository<Entity|Entity[]>(target).persist(entity);
            } else {
                if (target instanceof Array) {
                    if (target.length === 0)
                        return Promise.resolve(target);

                    return this.getRepository<Entity[]>(target[0].constructor).persist(entity as Entity[]);
                } else {
                    return this.getRepository<Entity>(target.constructor).persist(entity as Entity);
                }
            }
        });
    }

    /**
     * Removes a given entity from the database.
     */
    remove<Entity>(entity: Entity): Promise<Entity>;

    /**
     * Removes a given entity from the database.
     */
    remove<Entity>(targetOrEntity: Function, entity: Entity): Promise<Entity>;

    /**
     * Removes a given entity from the database.
     */
    remove<Entity>(targetOrEntity: string, entity: Entity): Promise<Entity>;

    /**
     * Removes a given entity from the database.
     */
    remove<Entity>(entity: Entity[]): Promise<Entity>;

    /**
     * Removes a given entity from the database.
     */
    remove<Entity>(targetOrEntity: Function, entity: Entity[]): Promise<Entity[]>;

    /**
     * Removes a given entity from the database.
     */
    remove<Entity>(targetOrEntity: string, entity: Entity[]): Promise<Entity[]>;

    /**
     * Removes a given entity from the database.
     */
    remove<Entity>(targetOrEntity: (Entity|Entity[])|Function|string, maybeEntity?: Entity|Entity[]): Promise<Entity|Entity[]> {
        const target = arguments.length === 2 ? maybeEntity as Entity|Entity[] : targetOrEntity as Function|string;
        const entity = arguments.length === 2 ? maybeEntity as Entity|Entity[] : targetOrEntity as Entity|Entity[];
        if (typeof target === "string") {
            return this.getRepository<Entity|Entity[]>(target).remove(entity);
        } else {
            if (target instanceof Array) {
                return this.getRepository<Entity[]>(target[0].constructor).remove(entity as Entity[]);
            } else {
                return this.getRepository<Entity>(target.constructor).remove(entity as Entity);
            }
        }
    }

<<<<<<< HEAD
=======
    /**
     * Counts entities that match given conditions.
     */
    count<Entity>(entityClass: ObjectType<Entity>): Promise<number>;

    /**
     * Counts entities that match given conditions.
     */
    count<Entity>(entityClass: ObjectType<Entity>, conditions: ObjectLiteral): Promise<number>;

    /**
     * Counts entities that match given conditions.
     */
    count<Entity>(entityClass: ObjectType<Entity>, options: FindOptions): Promise<number>;

    /**
     * Counts entities that match given conditions.
     */
    count<Entity>(entityClass: ObjectType<Entity>, conditions: ObjectLiteral, options: FindOptions): Promise<number>;

    /**
     * Counts entities that match given conditions.
     */
    count<Entity>(entityClass: ObjectType<Entity>, conditionsOrFindOptions?: ObjectLiteral | FindOptions, options?: FindOptions): Promise<number> {
        if (conditionsOrFindOptions && options) {
            return this.getRepository(entityClass).count(conditionsOrFindOptions, options);

        } else if (conditionsOrFindOptions) {
            return this.getRepository(entityClass).count(conditionsOrFindOptions);

        } else {
            return this.getRepository(entityClass).count();
        }
    }

>>>>>>> c2326151
    /**
     * Finds entities that match given options.
     */
    find<Entity>(entityClass: ObjectType<Entity>, options?: FindManyOptions<Entity>): Promise<Entity[]>;

    /**
     * Finds entities that match given conditions.
     */
    find<Entity>(entityClass: ObjectType<Entity>, conditions?: Partial<Entity>): Promise<Entity[]>;

    /**
     * Finds entities that match given find options ir conditions.
     */
    find<Entity>(entityClass: ObjectType<Entity>, optionsOrConditions?: FindManyOptions<Entity>|Partial<Entity>): Promise<Entity[]> {
        return this.getRepository(entityClass).find(optionsOrConditions as ObjectLiteral);
    }

    /**
     * Finds entities that match given find options.
     * Also counts all entities that match given conditions,
     * but ignores pagination settings (from and take options).
     */
    findAndCount<Entity>(entityClass: ObjectType<Entity>, options?: FindManyOptions<Entity>): Promise<[Entity[], number]>;

    /**
     * Finds entities that match given conditions.
     * Also counts all entities that match given conditions,
     * but ignores pagination settings (from and take options).
     */
    findAndCount<Entity>(entityClass: ObjectType<Entity>, conditions?: Partial<Entity>): Promise<[Entity[], number]>;

    /**
     * Finds entities that match given find options and conditions.
     * Also counts all entities that match given conditions,
     * but ignores pagination settings (from and take options).
     */
    findAndCount<Entity>(entityClass: ObjectType<Entity>, optionsOrConditions?: FindManyOptions<Entity>|Partial<Entity>): Promise<[Entity[], number]> {
        return this.getRepository(entityClass).findAndCount(optionsOrConditions as ObjectLiteral);
    }

    /**
     * Finds first entity that matches given find options.
     */
    findOne<Entity>(entityClass: ObjectType<Entity>, options?: FindOneOptions<Entity>): Promise<Entity|undefined>;

    /**
     * Finds first entity that matches given conditions.
     */
    findOne<Entity>(entityClass: ObjectType<Entity>, conditions?: Partial<Entity>): Promise<Entity|undefined>;

    /**
     * Finds first entity that matches given conditions.
     */
    findOne<Entity>(entityClass: ObjectType<Entity>, optionsOrConditions?: FindOneOptions<Entity>|Partial<Entity>): Promise<Entity|undefined> {
        return this.getRepository(entityClass).findOne(optionsOrConditions as ObjectLiteral);
    }

    /**
     * Finds entities with ids.
     * Optionally find options can be applied.
     */
    findByIds<Entity>(entityClass: ObjectType<Entity>, ids: any[], options?: FindManyOptions<Entity>): Promise<Entity[]>;

    /**
     * Finds entities with ids.
     * Optionally conditions can be applied.
     */
    findByIds<Entity>(entityClass: ObjectType<Entity>, ids: any[], conditions?: Partial<Entity>): Promise<Entity[]>;

    /**
     * Finds entities with ids.
     * Optionally find options or conditions can be applied.
     */
    findByIds<Entity>(entityClass: ObjectType<Entity>, ids: any[], optionsOrConditions?: FindManyOptions<Entity>|Partial<Entity>): Promise<Entity[]> {
        return this.getRepository(entityClass).findByIds(ids, optionsOrConditions as ObjectLiteral);
    }

    /**
     * Finds entity with given id.
     * Optionally find options can be applied.
     */
    findOneById<Entity>(entityClass: ObjectType<Entity>, id: any, options?: FindOneOptions<Entity>): Promise<Entity|undefined>;

    /**
     * Finds entity with given id.
     * Optionally conditions can be applied.
     */
    findOneById<Entity>(entityClass: ObjectType<Entity>, id: any, conditions?: Partial<Entity>): Promise<Entity|undefined>;

    /**
     * Finds entity with given id.
     * Optionally find options or conditions can be applied.
     */
    findOneById<Entity>(entityClass: ObjectType<Entity>, id: any, optionsOrConditions?: FindOneOptions<Entity>|Partial<Entity>): Promise<Entity|undefined> {
        return this.getRepository(entityClass).findOneById(id, optionsOrConditions as ObjectLiteral);
    }

    /**
     * Executes raw SQL query and returns raw database results.
     */
    async query(query: string, parameters?: any[]): Promise<any> {
        if (this.queryRunnerProvider && this.queryRunnerProvider.isReleased)
            throw new QueryRunnerProviderAlreadyReleasedError();

        const queryRunnerProvider = this.queryRunnerProvider || new QueryRunnerProvider(this.connection.driver);
        const queryRunner = await queryRunnerProvider.provide();

        try {
            return await queryRunner.query(query, parameters);  // await is needed here because we are using finally

        } finally {
            await queryRunnerProvider.release(queryRunner);
        }
    }

    /**
     * Wraps given function execution (and all operations made there) in a transaction.
     * All database operations must be executed using provided entity manager.
     */
    async transaction(runInTransaction: (entityManger: EntityManager) => Promise<any>): Promise<any> {
        if (this.queryRunnerProvider && this.queryRunnerProvider.isReleased)
            throw new QueryRunnerProviderAlreadyReleasedError();

        const queryRunnerProvider = this.queryRunnerProvider || new QueryRunnerProvider(this.connection.driver, true);
        const queryRunner = await queryRunnerProvider.provide();
        const transactionEntityManager = new EntityManager(this.connection, queryRunnerProvider);

        try {
            await queryRunner.beginTransaction();
            const result = await runInTransaction(transactionEntityManager);
            await queryRunner.commitTransaction();
            return result;

        } catch (err) {
            await queryRunner.rollbackTransaction();
            throw err;

        } finally {
            await queryRunnerProvider.release(queryRunner);
            if (!this.queryRunnerProvider) // if we used a new query runner provider then release it
                await queryRunnerProvider.releaseReused();
        }
    }

    /**
     * Clears all the data from the given table (truncates/drops it).
     */
    clear<Entity>(entityClass: ObjectType<Entity>): Promise<void> {
        return this.getRepository(entityClass).clear();
    }

}<|MERGE_RESOLUTION|>--- conflicted
+++ resolved
@@ -130,44 +130,23 @@
         }
     }
 
-<<<<<<< HEAD
-=======
+    /**
+     * Counts entities that match given options.
+     */
+    count<Entity>(entityClass: ObjectType<Entity>, options?: FindManyOptions<Entity>): Promise<number>;
+
     /**
      * Counts entities that match given conditions.
      */
-    count<Entity>(entityClass: ObjectType<Entity>): Promise<number>;
-
-    /**
-     * Counts entities that match given conditions.
-     */
-    count<Entity>(entityClass: ObjectType<Entity>, conditions: ObjectLiteral): Promise<number>;
-
-    /**
-     * Counts entities that match given conditions.
-     */
-    count<Entity>(entityClass: ObjectType<Entity>, options: FindOptions): Promise<number>;
-
-    /**
-     * Counts entities that match given conditions.
-     */
-    count<Entity>(entityClass: ObjectType<Entity>, conditions: ObjectLiteral, options: FindOptions): Promise<number>;
-
-    /**
-     * Counts entities that match given conditions.
-     */
-    count<Entity>(entityClass: ObjectType<Entity>, conditionsOrFindOptions?: ObjectLiteral | FindOptions, options?: FindOptions): Promise<number> {
-        if (conditionsOrFindOptions && options) {
-            return this.getRepository(entityClass).count(conditionsOrFindOptions, options);
-
-        } else if (conditionsOrFindOptions) {
-            return this.getRepository(entityClass).count(conditionsOrFindOptions);
-
-        } else {
-            return this.getRepository(entityClass).count();
-        }
-    }
-
->>>>>>> c2326151
+    count<Entity>(entityClass: ObjectType<Entity>, conditions?: Partial<Entity>): Promise<number>;
+
+    /**
+     * Counts entities that match given find options or conditions.
+     */
+    count<Entity>(entityClass: ObjectType<Entity>, optionsOrConditions?: FindManyOptions<Entity>|Partial<Entity>): Promise<number> {
+        return this.getRepository(entityClass).count(optionsOrConditions as ObjectLiteral);
+    }
+
     /**
      * Finds entities that match given options.
      */
@@ -179,7 +158,7 @@
     find<Entity>(entityClass: ObjectType<Entity>, conditions?: Partial<Entity>): Promise<Entity[]>;
 
     /**
-     * Finds entities that match given find options ir conditions.
+     * Finds entities that match given find options or conditions.
      */
     find<Entity>(entityClass: ObjectType<Entity>, optionsOrConditions?: FindManyOptions<Entity>|Partial<Entity>): Promise<Entity[]> {
         return this.getRepository(entityClass).find(optionsOrConditions as ObjectLiteral);
