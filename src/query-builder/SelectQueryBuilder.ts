--- conflicted
+++ resolved
@@ -1454,21 +1454,6 @@
             }
         });
 
-<<<<<<< HEAD
-=======
-        if (!this.expressionMap.ignoreParentTablesJoins && this.expressionMap.mainAlias!.hasMetadata) {
-            const metadata = this.expressionMap.mainAlias!.metadata;
-            if (metadata.parentEntityMetadata && metadata.parentEntityMetadata.inheritanceType === "class-table" && metadata.parentIdColumns) {
-                const alias = "parentIdColumn_" + metadata.parentEntityMetadata.tableName;
-                const condition = metadata.parentIdColumns.map(parentIdColumn => {
-                    return this.expressionMap.mainAlias!.name + "." + parentIdColumn.propertyPath + " = " + this.escape(alias) + "." + this.escape(parentIdColumn.referencedColumn!.propertyPath);
-                }).join(" AND ");
-                const join = " JOIN " + this.getTableName(metadata.parentEntityMetadata.tablePath) + " " + this.escape(alias) + " ON " + this.replacePropertyNames(condition);
-                joins.push(join);
-            }
-        }
-
->>>>>>> 444defed
         return joins.join(" ");
     }
 
